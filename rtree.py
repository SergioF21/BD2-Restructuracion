--- conflicted
+++ resolved
@@ -410,7 +410,6 @@
             self.id_to_pos[rec_id] = pos
         return rec_id
 
-<<<<<<< HEAD
     def search(self, rec_id):
         """Return the file position for rec_id (or None)."""
         return self.id_to_pos.get(rec_id)
@@ -440,42 +439,6 @@
             idx += 1
         self._loaded = True
         return any_inserted
-=======
-    def root_restructure_test():
-        print("\n=== Root restructure test ===")
-        t = RTree(max_children=2)
-        t.insert(("A", 0.5, 0.5))
-        t.insert(("B", 10.5, 10.5))
-        t.insert(("C", 20.5, 20.5))
-        print("Before deletions - total:", len(t.search((-1, -1, 30, 30))))
-        t.delete("A")
-        t.delete("B")
-        print("After deletions - total:", len(t.search((-1, -1, 30, 30))))
-
-    def range_radio_test():
-        print("\n=== rangeSearch radius test ===")
-        t = RTree(max_children=4)
-        t.insert(("A", 1, 1))
-        t.insert(("B", 2, 2))
-        t.insert(("C", 3, 3))
-        t.insert(("D", 5, 5))
-        # circle centered at (2,2) radius 1.1 -> should include B only
-        res = t.rangeSearch((2, 2), 1.1)
-        print("rangeSearch((2,2),1.1):", res)
-        assert "B" in res and "A" not in res
-
-    def knn_test():
-        print("\n=== rangeSearch k-NN test ===")
-        t = RTree(max_children=4)
-        t.insert(("A", 1, 1))
-        t.insert(("B", 2, 2))
-        t.insert(("C", 3, 3))
-        t.insert(("D", 5, 5))
-        # nearest 2 to (2.1,2.1) should be B and C (in that order)
-        res = t.rangeSearch((2.1, 2.1), 2)
-        print("rangeSearch((2.1,2.1),2):", res)
-        assert res and res[0] == "B"
->>>>>>> 8cac7a0c
 
     def save_to_file(self):
         """No-op placeholder for persistence (implement if needed)."""
